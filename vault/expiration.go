--- conflicted
+++ resolved
@@ -226,14 +226,6 @@
 
 		isValid, ok = tokenCache[le.ClientToken]
 		if !ok {
-<<<<<<< HEAD
-=======
-			saltedID, err := m.tokenStore.SaltID(m.quitContext, le.ClientToken)
-			if err != nil {
-				tidyErrors = multierror.Append(tidyErrors, errwrap.Wrapf("failed to lookup salt id: {{err}}", err))
-				return
-			}
->>>>>>> 1d42d53f
 			lock := locksutil.LockForKey(m.tokenStore.tokenLocks, le.ClientToken)
 			lock.RLock()
 			te, err := m.tokenStore.lookupTokenNonLocked(m.quitContext, le.ClientToken, true)
@@ -792,12 +784,7 @@
 	resp.Auth.TTL = ttl
 
 	// Attach the ClientToken
-<<<<<<< HEAD
 	resp.Auth.ClientToken = tokenID
-	resp.Auth.Increment = 0
-=======
-	resp.Auth.ClientToken = token
->>>>>>> 1d42d53f
 
 	// Update the lease entry
 	le.Auth = resp.Auth
@@ -1252,19 +1239,8 @@
 		return err
 	}
 
-<<<<<<< HEAD
 	if err := m.tokenView.Delete(m.quitContext, path); err != nil {
-		return fmt.Errorf("failed to delete lease index entry: %v", err)
-=======
-	leaseSaltedID, err := m.tokenStore.SaltID(m.quitContext, leaseID)
-	if err != nil {
-		return err
-	}
-
-	key := saltedID + "/" + leaseSaltedID
-	if err := m.tokenView.Delete(m.quitContext, key); err != nil {
 		return errwrap.Wrapf("failed to delete lease index entry: {{err}}", err)
->>>>>>> 1d42d53f
 	}
 	return nil
 }
