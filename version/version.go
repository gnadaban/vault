package version

import (
	"bytes"
	"fmt"
)

// The git commit that was compiled. This will be filled in by the compiler.
var GitCommit string
var GitDescribe string

// The main version number that is being run at the moment.
const Version = "0.4.0"

// A pre-release marker for the version. If this is "" (empty string)
// then it means that it is a final release. Otherwise, this is a pre-release
// such as "dev" (in development), "beta", "rc1", etc.
<<<<<<< HEAD
const VersionPrerelease = "rc1"
=======
const VersionPrerelease = ""
>>>>>>> 70ea26c0

// VersionInfo
type VersionInfo struct {
	Revision          string
	Version           string
	VersionPrerelease string
}

func GetVersion() *VersionInfo {
	ver := Version
	rel := VersionPrerelease
	if GitDescribe != "" {
		ver = GitDescribe
	}
	if GitDescribe == "" && rel == "" && VersionPrerelease != "" {
		rel = "dev"
	}

	return &VersionInfo{
		Revision:          GitCommit,
		Version:           ver,
		VersionPrerelease: rel,
	}
}

func (c *VersionInfo) String() string {
	var versionString bytes.Buffer

	fmt.Fprintf(&versionString, "Vault v%s", c.Version)
	if c.VersionPrerelease != "" {
		fmt.Fprintf(&versionString, "-%s", c.VersionPrerelease)

		if c.Revision != "" {
			fmt.Fprintf(&versionString, " (%s)", c.Revision)
		}
	}

	return versionString.String()
}<|MERGE_RESOLUTION|>--- conflicted
+++ resolved
@@ -15,11 +15,7 @@
 // A pre-release marker for the version. If this is "" (empty string)
 // then it means that it is a final release. Otherwise, this is a pre-release
 // such as "dev" (in development), "beta", "rc1", etc.
-<<<<<<< HEAD
-const VersionPrerelease = "rc1"
-=======
 const VersionPrerelease = ""
->>>>>>> 70ea26c0
 
 // VersionInfo
 type VersionInfo struct {
